{
  "name": "@debridge-finance/dln-taker",
<<<<<<< HEAD
  "version": "2.15.11",
=======
  "version": "2.16.2",
>>>>>>> 2ee0d172
  "description": "DLN executor is the rule-based daemon service developed to automatically execute orders placed on the deSwap Liquidity Network (DLN) across supported blockchains",
  "license": "GPL-3.0-only",
  "author": "deBridge",
  "homepage": "https://debridge.finance",
  "repository": "github:debridge-finance/dln-taker",
  "main": "dist/index.js",
  "bin": {
    "dln-taker": "./dist/cli/bootstrap.js"
  },
  "files": [
    "dist/"
  ],
  "scripts": {
    "build": "npm-run-all clean compile && chmod +x ./dist/cli/bootstrap.js",
    "clean": "rimraf ./dist",
    "compile": "tsc -P tsconfig.build.json",
    "executor": "ts-node -P tsconfig.dev.json ./src/cli/bootstrap.ts",
    "format": "npm-run-all lint pretty",
    "lint": "npm-run-all lint:ts lint:tsc",
    "lint:ts": "eslint --fix \"{src,tests}/**/*.ts\" sample.config.ts",
    "lint:tsc": "tsc -P tsconfig.verify1.json && tsc -P tsconfig.verify2.json",
    "pre-commit": "lint-staged",
    "prepare": "husky install",
    "pretty": "npm-run-all pretty:package pretty:ts",
    "pretty:package": "prettier-package-json --write",
    "pretty:ts": "prettier --write \"{src,tests}/**/*.ts\" sample.config.ts",
    "start:compiled": "./dist/cli/bootstrap.js",
    "test": "mocha -r ts-node/register -b -t 100000 ./tests/**/*.test.ts"
  },
  "types": "./dist/index.d.ts",
  "dependencies": {
    "@debridge-finance/dln-client": "8.2.1",
    "@debridge-finance/legacy-dln-profitability": "2.1.2",
    "@debridge-finance/solana-utils": "4.2.1",
    "@protobuf-ts/plugin": "2.8.1",
    "@solana/web3.js": "1.66.2",
    "axios": "0.21.4",
    "axios-cache-adapter": "2.7.3",
    "bignumber.js": "9.1.2",
    "bs58": "5.0.0",
    "dotenv": "16.0.3",
    "node-cache": "^5.1.2",
    "pino": "8.7.0",
    "pino-pretty": "9.1.1",
    "pino-sentry": "0.13.0",
    "web3": "1.8.0",
    "ws": "8.10.0"
  },
  "peerDependencies": {
    "ts-node": "*",
    "typescript": "*"
  },
  "peerDependenciesMeta": {
    "ts-node": {
      "optional": true
    },
    "typescript": {
      "optional": true
    }
  },
  "devDependencies": {
    "@types/chai": "4.3.3",
    "@types/mocha": "9.1.1",
    "@types/node": "18.11.9",
    "@typescript-eslint/eslint-plugin": "^6.4.1",
    "@typescript-eslint/parser": "^6.4.1",
    "assert": "2.0.0",
    "eslint-config-airbnb-typescript": "^17.1.0",
    "eslint-config-prettier": "^9.0.0",
    "eslint-plugin-eslint-comments": "^3.2.0",
    "eslint-plugin-prettier": "^5.0.0",
    "husky": "^8.0.3",
    "lint-staged": "^14.0.1",
    "mocha": "10.1.0",
    "npm-run-all": "^4.1.5",
    "prettier-package-json": "^2.8.0",
    "rimraf": "3.0.2",
    "ts-node": "10.9.1",
    "typescript": "~5.1.6"
  },
  "keywords": [
    "DLN",
    "deBridge",
    "ethereum",
    "sdk",
    "solana"
  ],
  "engines": {
    "node": ">=18"
  }
}<|MERGE_RESOLUTION|>--- conflicted
+++ resolved
@@ -1,10 +1,6 @@
 {
   "name": "@debridge-finance/dln-taker",
-<<<<<<< HEAD
-  "version": "2.15.11",
-=======
-  "version": "2.16.2",
->>>>>>> 2ee0d172
+  "version": "2.16.3",
   "description": "DLN executor is the rule-based daemon service developed to automatically execute orders placed on the deSwap Liquidity Network (DLN) across supported blockchains",
   "license": "GPL-3.0-only",
   "author": "deBridge",
