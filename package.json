--- conflicted
+++ resolved
@@ -1,11 +1,7 @@
 {
   "name": "@debridge-finance/dln-executor",
   "description": "DLN executor is the rule-based daemon service developed to automatically execute orders placed on the deSwap Liquidity Network (DLN) across supported blockchains",
-<<<<<<< HEAD
-  "version": "2.6.0",
-=======
-  "version": "2.5.0-dev--notifications",
->>>>>>> 4410576d
+  "version": "2.6.0-dev--notifications",
   "author": "deBridge",
   "license": "GPL-3.0-only",
   "homepage": "https://debridge.finance",
