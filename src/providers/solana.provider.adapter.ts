import { ChainId, tokenAddressToString } from "@debridge-finance/dln-client";
import { helpers } from "@debridge-finance/solana-utils";
import {
  Connection,
  Keypair,
  PublicKey,
  Transaction,
  VersionedTransaction,
} from "@solana/web3.js";

import { ProviderAdapter, SendTransactionContext } from "./provider.adapter";

export class SolanaProviderAdapter implements ProviderAdapter {
  public wallet: Parameters<typeof helpers.sendAll>["1"];

  constructor(public connection: Connection, wallet: Keypair) {
    this.wallet = new helpers.Wallet(wallet);
  }

  public get address(): string {
    return helpers.bufferToHex(this.wallet.publicKey.toBuffer());
  }

<<<<<<< HEAD
  async sendTransaction(
    data: unknown,
    context: SendTransactionContext
  ): Promise<string> {
=======
  async sendTransaction(data: unknown, context: SendTransactionContext) {
    const logger = context.logger.child({
      service: "SolanaProviderAdapter",
      currentChainId: ChainId.Solana,
    });

>>>>>>> c447642b
    const txid = await helpers.sendAll(
      this.connection,
      this.wallet,
      [data as Transaction | VersionedTransaction],
      undefined,
      undefined,
      false,
      true
    );
<<<<<<< HEAD
    context.logger.info(`[Solana] Sent tx: ${txid}`);
    return txid[0];
=======
    logger.debug(`tx confirmed: ${txid}`);
    return txid;
>>>>>>> c447642b
  }

  async getBalance(token: Uint8Array): Promise<string> {
    const tokenString = tokenAddressToString(ChainId.Solana, token);
    if (tokenString === "11111111111111111111111111111111") {
      return (
        await this.connection.getBalance(this.wallet.publicKey)
      ).toString();
    }
    const response = await this.connection.getParsedTokenAccountsByOwner(
      this.wallet.publicKey,
      { mint: new PublicKey(token) }
    );

    return (
      response.value[0]?.account?.data?.parsed?.info?.tokenAmount?.amount || 0
    );
  }
}<|MERGE_RESOLUTION|>--- conflicted
+++ resolved
@@ -21,19 +21,14 @@
     return helpers.bufferToHex(this.wallet.publicKey.toBuffer());
   }
 
-<<<<<<< HEAD
   async sendTransaction(
     data: unknown,
     context: SendTransactionContext
   ): Promise<string> {
-=======
-  async sendTransaction(data: unknown, context: SendTransactionContext) {
     const logger = context.logger.child({
       service: "SolanaProviderAdapter",
       currentChainId: ChainId.Solana,
     });
-
->>>>>>> c447642b
     const txid = await helpers.sendAll(
       this.connection,
       this.wallet,
@@ -43,13 +38,8 @@
       false,
       true
     );
-<<<<<<< HEAD
-    context.logger.info(`[Solana] Sent tx: ${txid}`);
-    return txid[0];
-=======
     logger.debug(`tx confirmed: ${txid}`);
     return txid;
->>>>>>> c447642b
   }
 
   async getBalance(token: Uint8Array): Promise<string> {
